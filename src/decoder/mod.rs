--- conflicted
+++ resolved
@@ -1,6 +1,5 @@
 //! Decodes samples from an audio file.
 
-use core::str;
 use std::error::Error;
 use std::fmt;
 #[allow(unused_imports)]
@@ -8,18 +7,9 @@
 use std::mem;
 use std::str::FromStr;
 use std::time::Duration;
-#[cfg(any(feature = "mp3", feature = "flac", feature = "aac"))]
-use symphonia::core::io::{MediaSource, MediaSourceStream};
 
 use crate::Source;
 
-<<<<<<< HEAD
-use self::read_seek_source::ReadSeekSource;
-#[cfg(any(feature = "mp3", feature = "flac", feature = "aac"))]
-mod read_seek_source;
-#[cfg(any(feature = "mp3", feature = "flac", feature = "aac"))]
-mod symphonia_decoder;
-=======
 #[cfg(feature = "symphonia")]
 use self::read_seek_source::ReadSeekSource;
 #[cfg(feature = "symphonia")]
@@ -33,7 +23,6 @@
 mod read_seek_source;
 #[cfg(feature = "symphonia")]
 mod symphonia;
->>>>>>> f6bb97e0
 #[cfg(feature = "vorbis")]
 mod vorbis;
 #[cfg(all(feature = "wav", not(feature = "symphonia-wav")))]
@@ -58,17 +47,12 @@
     Wav(wav::WavDecoder<R>),
     #[cfg(feature = "vorbis")]
     Vorbis(vorbis::VorbisDecoder<R>),
-<<<<<<< HEAD
-    #[cfg(any(feature = "mp3", feature = "flac", feature = "aac"))]
-    Symphonia(symphonia_decoder::SymphoniaDecoder),
-=======
     #[cfg(all(feature = "flac", not(feature = "symphonia-flac")))]
     Flac(flac::FlacDecoder<R>),
     #[cfg(all(feature = "mp3", not(feature = "symphonia-mp3")))]
     Mp3(mp3::Mp3Decoder<R>),
     #[cfg(feature = "symphonia")]
     Symphonia(symphonia::SymphoniaDecoder),
->>>>>>> f6bb97e0
     None(::std::marker::PhantomData<R>),
 }
 
@@ -89,8 +73,6 @@
             }
         };
 
-<<<<<<< HEAD
-=======
         #[cfg(all(feature = "flac", not(feature = "symphonia-flac")))]
         let data = match flac::FlacDecoder::new(data) {
             Err(data) => data,
@@ -99,7 +81,6 @@
             }
         };
 
->>>>>>> f6bb97e0
         #[cfg(feature = "vorbis")]
         let data = match vorbis::VorbisDecoder::new(data) {
             Err(data) => data,
@@ -108,26 +89,11 @@
             }
         };
 
-<<<<<<< HEAD
-        #[cfg(any(feature = "mp3", feature = "flac", feature = "aac"))]
-        let data = {
-            let mss = MediaSourceStream::new(
-                Box::new(ReadSeekSource::new(data)) as Box<dyn MediaSource>,
-                Default::default(),
-            );
-
-            match symphonia_decoder::SymphoniaDecoder::new(mss) {
-                Err(data) => data,
-                Ok(decoder) => {
-                    return Ok(Decoder(DecoderImpl::Symphonia(decoder)));
-                }
-=======
         #[cfg(all(feature = "mp3", not(feature = "symphonia-mp3")))]
         let data = match mp3::Mp3Decoder::new(data) {
             Err(data) => data,
             Ok(decoder) => {
                 return Ok(Decoder(DecoderImpl::Mp3(decoder)));
->>>>>>> f6bb97e0
             }
         };
 
@@ -161,8 +127,6 @@
         }
     }
 
-<<<<<<< HEAD
-=======
     /// Builds a new decoder from wav data.
     #[cfg(feature = "symphonia-wav")]
     pub fn new_wav(data: R) -> Result<Decoder<R>, DecoderError> {
@@ -184,7 +148,6 @@
         Decoder::new_symphonia(data, "flac")
     }
 
->>>>>>> f6bb97e0
     /// Builds a new decoder from vorbis data.
     #[cfg(feature = "vorbis")]
     pub fn new_vorbis(data: R) -> Result<Decoder<R>, DecoderError> {
@@ -194,26 +157,12 @@
         }
     }
 
-<<<<<<< HEAD
-    /// Builds a new decoder using symphonia
-    #[cfg(any(feature = "mp3", feature = "flac", feature = "aac"))]
-    pub fn new_symphonia(data: R) -> Result<Decoder<R>, DecoderError> {
-        let mss = MediaSourceStream::new(
-            Box::new(ReadSeekSource::new(data)) as Box<dyn MediaSource>,
-            Default::default(),
-        );
-
-        match symphonia_decoder::SymphoniaDecoder::new(mss) {
-=======
     /// Builds a new decoder from mp3 data.
     #[cfg(all(feature = "mp3", not(feature = "symphonia-mp3")))]
     pub fn new_mp3(data: R) -> Result<Decoder<R>, DecoderError> {
         match mp3::Mp3Decoder::new(data) {
->>>>>>> f6bb97e0
             Err(_) => Err(DecoderError::UnrecognizedFormat),
-            Ok(decoder) => {
-                return Ok(Decoder(DecoderImpl::Symphonia(decoder)));
-            }
+            Ok(decoder) => Ok(Decoder(DecoderImpl::Mp3(decoder))),
         }
     }
 
@@ -316,15 +265,11 @@
             DecoderImpl::Wav(source) => source.next(),
             #[cfg(feature = "vorbis")]
             DecoderImpl::Vorbis(source) => source.next(),
-<<<<<<< HEAD
-            #[cfg(any(feature = "mp3", feature = "flac", feature = "aac"))]
-=======
             #[cfg(all(feature = "flac", not(feature = "symphonia-flac")))]
             DecoderImpl::Flac(source) => source.next(),
             #[cfg(all(feature = "mp3", not(feature = "symphonia-mp3")))]
             DecoderImpl::Mp3(source) => source.next(),
             #[cfg(feature = "symphonia")]
->>>>>>> f6bb97e0
             DecoderImpl::Symphonia(source) => source.next(),
             DecoderImpl::None(_) => None,
         }
@@ -337,15 +282,11 @@
             DecoderImpl::Wav(source) => source.size_hint(),
             #[cfg(feature = "vorbis")]
             DecoderImpl::Vorbis(source) => source.size_hint(),
-<<<<<<< HEAD
-            #[cfg(any(feature = "mp3", feature = "flac", feature = "aac"))]
-=======
             #[cfg(all(feature = "flac", not(feature = "symphonia-flac")))]
             DecoderImpl::Flac(source) => source.size_hint(),
             #[cfg(all(feature = "mp3", not(feature = "symphonia-mp3")))]
             DecoderImpl::Mp3(source) => source.size_hint(),
             #[cfg(feature = "symphonia")]
->>>>>>> f6bb97e0
             DecoderImpl::Symphonia(source) => source.size_hint(),
             DecoderImpl::None(_) => (0, None),
         }
@@ -363,15 +304,11 @@
             DecoderImpl::Wav(source) => source.current_frame_len(),
             #[cfg(feature = "vorbis")]
             DecoderImpl::Vorbis(source) => source.current_frame_len(),
-<<<<<<< HEAD
-            #[cfg(any(feature = "mp3", feature = "flac", feature = "aac"))]
-=======
             #[cfg(all(feature = "flac", not(feature = "symphonia-flac")))]
             DecoderImpl::Flac(source) => source.current_frame_len(),
             #[cfg(all(feature = "mp3", not(feature = "symphonia-mp3")))]
             DecoderImpl::Mp3(source) => source.current_frame_len(),
             #[cfg(feature = "symphonia")]
->>>>>>> f6bb97e0
             DecoderImpl::Symphonia(source) => source.current_frame_len(),
             DecoderImpl::None(_) => Some(0),
         }
@@ -384,15 +321,11 @@
             DecoderImpl::Wav(source) => source.channels(),
             #[cfg(feature = "vorbis")]
             DecoderImpl::Vorbis(source) => source.channels(),
-<<<<<<< HEAD
-            #[cfg(any(feature = "mp3", feature = "flac", feature = "aac"))]
-=======
             #[cfg(all(feature = "flac", not(feature = "symphonia-flac")))]
             DecoderImpl::Flac(source) => source.channels(),
             #[cfg(all(feature = "mp3", not(feature = "symphonia-mp3")))]
             DecoderImpl::Mp3(source) => source.channels(),
             #[cfg(feature = "symphonia")]
->>>>>>> f6bb97e0
             DecoderImpl::Symphonia(source) => source.channels(),
             DecoderImpl::None(_) => 0,
         }
@@ -405,15 +338,11 @@
             DecoderImpl::Wav(source) => source.sample_rate(),
             #[cfg(feature = "vorbis")]
             DecoderImpl::Vorbis(source) => source.sample_rate(),
-<<<<<<< HEAD
-            #[cfg(any(feature = "mp3", feature = "flac", feature = "aac"))]
-=======
             #[cfg(all(feature = "flac", not(feature = "symphonia-flac")))]
             DecoderImpl::Flac(source) => source.sample_rate(),
             #[cfg(all(feature = "mp3", not(feature = "symphonia-mp3")))]
             DecoderImpl::Mp3(source) => source.sample_rate(),
             #[cfg(feature = "symphonia")]
->>>>>>> f6bb97e0
             DecoderImpl::Symphonia(source) => source.sample_rate(),
             DecoderImpl::None(_) => 1,
         }
@@ -426,26 +355,28 @@
             DecoderImpl::Wav(source) => source.total_duration(),
             #[cfg(feature = "vorbis")]
             DecoderImpl::Vorbis(source) => source.total_duration(),
-<<<<<<< HEAD
-            #[cfg(any(feature = "mp3", feature = "flac", feature = "aac"))]
-=======
             #[cfg(all(feature = "flac", not(feature = "symphonia-flac")))]
             DecoderImpl::Flac(source) => source.total_duration(),
             #[cfg(all(feature = "mp3", not(feature = "symphonia-mp3")))]
             DecoderImpl::Mp3(source) => source.total_duration(),
             #[cfg(feature = "symphonia")]
->>>>>>> f6bb97e0
             DecoderImpl::Symphonia(source) => source.total_duration(),
             DecoderImpl::None(_) => Some(Duration::default()),
         }
     }
+
+    #[inline]
     fn seek(&mut self, time: Duration) -> Result<Duration, ()> {
         match &mut self.0 {
-            #[cfg(feature = "wav")]
+            #[cfg(all(feature = "wav", not(feature = "symphonia-wav")))]
             DecoderImpl::Wav(source) => source.seek(time),
             #[cfg(feature = "vorbis")]
             DecoderImpl::Vorbis(source) => source.seek(time),
-            #[cfg(any(feature = "mp3", feature = "flac", feature = "aac"))]
+            #[cfg(all(feature = "flac", not(feature = "symphonia-flac")))]
+            DecoderImpl::Flac(source) => source.seek(time),
+            #[cfg(all(feature = "mp3", not(feature = "symphonia-mp3")))]
+            DecoderImpl::Mp3(source) => source.seek(time),
+            #[cfg(feature = "symphonia")]
             DecoderImpl::Symphonia(source) => source.seek(time),
             DecoderImpl::None(_) => Ok(time),
         }
@@ -465,15 +396,11 @@
             DecoderImpl::Wav(source) => source.next(),
             #[cfg(feature = "vorbis")]
             DecoderImpl::Vorbis(source) => source.next(),
-<<<<<<< HEAD
-            #[cfg(any(feature = "mp3", feature = "flac", feature = "aac"))]
-=======
             #[cfg(all(feature = "flac", not(feature = "symphonia-flac")))]
             DecoderImpl::Flac(source) => source.next(),
             #[cfg(all(feature = "mp3", not(feature = "symphonia-mp3")))]
             DecoderImpl::Mp3(source) => source.next(),
             #[cfg(feature = "symphonia")]
->>>>>>> f6bb97e0
             DecoderImpl::Symphonia(source) => source.next(),
             DecoderImpl::None(_) => None,
         } {
@@ -499,11 +426,6 @@
                     let sample = source.next();
                     (DecoderImpl::Vorbis(source), sample)
                 }
-<<<<<<< HEAD
-                #[cfg(any(feature = "mp3", feature = "flac", feature = "aac"))]
-                DecoderImpl::Symphonia(source) => {
-                    let mut reader = Box::new(source).into_inner();
-=======
                 #[cfg(all(feature = "flac", not(feature = "symphonia-flac")))]
                 DecoderImpl::Flac(source) => {
                     let mut reader = source.into_inner();
@@ -515,11 +437,10 @@
                 #[cfg(all(feature = "mp3", not(feature = "symphonia-mp3")))]
                 DecoderImpl::Mp3(source) => {
                     let mut reader = source.into_inner();
->>>>>>> f6bb97e0
                     reader.seek(SeekFrom::Start(0)).ok()?;
-                    let mut source = symphonia_decoder::SymphoniaDecoder::new(reader).ok()?;
+                    let mut source = mp3::Mp3Decoder::new(reader).ok()?;
                     let sample = source.next();
-                    (DecoderImpl::Symphonia(source), sample)
+                    (DecoderImpl::Mp3(source), sample)
                 }
                 #[cfg(feature = "symphonia")]
                 DecoderImpl::Symphonia(source) => {
@@ -543,15 +464,11 @@
             DecoderImpl::Wav(source) => (source.size_hint().0, None),
             #[cfg(feature = "vorbis")]
             DecoderImpl::Vorbis(source) => (source.size_hint().0, None),
-<<<<<<< HEAD
-            #[cfg(any(feature = "mp3", feature = "flac", feature = "aac"))]
-=======
             #[cfg(all(feature = "flac", not(feature = "symphonia-flac")))]
             DecoderImpl::Flac(source) => (source.size_hint().0, None),
             #[cfg(all(feature = "mp3", not(feature = "symphonia-mp3")))]
             DecoderImpl::Mp3(source) => (source.size_hint().0, None),
             #[cfg(feature = "symphonia")]
->>>>>>> f6bb97e0
             DecoderImpl::Symphonia(source) => (source.size_hint().0, None),
             DecoderImpl::None(_) => (0, None),
         }
@@ -569,15 +486,11 @@
             DecoderImpl::Wav(source) => source.current_frame_len(),
             #[cfg(feature = "vorbis")]
             DecoderImpl::Vorbis(source) => source.current_frame_len(),
-<<<<<<< HEAD
-            #[cfg(any(feature = "mp3", feature = "flac", feature = "aac"))]
-=======
             #[cfg(all(feature = "flac", not(feature = "symphonia-flac")))]
             DecoderImpl::Flac(source) => source.current_frame_len(),
             #[cfg(all(feature = "mp3", not(feature = "symphonia-mp3")))]
             DecoderImpl::Mp3(source) => source.current_frame_len(),
             #[cfg(feature = "symphonia")]
->>>>>>> f6bb97e0
             DecoderImpl::Symphonia(source) => source.current_frame_len(),
             DecoderImpl::None(_) => Some(0),
         }
@@ -590,15 +503,11 @@
             DecoderImpl::Wav(source) => source.channels(),
             #[cfg(feature = "vorbis")]
             DecoderImpl::Vorbis(source) => source.channels(),
-<<<<<<< HEAD
-            #[cfg(any(feature = "mp3", feature = "flac", feature = "aac"))]
-=======
             #[cfg(all(feature = "flac", not(feature = "symphonia-flac")))]
             DecoderImpl::Flac(source) => source.channels(),
             #[cfg(all(feature = "mp3", not(feature = "symphonia-mp3")))]
             DecoderImpl::Mp3(source) => source.channels(),
             #[cfg(feature = "symphonia")]
->>>>>>> f6bb97e0
             DecoderImpl::Symphonia(source) => source.channels(),
             DecoderImpl::None(_) => 0,
         }
@@ -611,15 +520,11 @@
             DecoderImpl::Wav(source) => source.sample_rate(),
             #[cfg(feature = "vorbis")]
             DecoderImpl::Vorbis(source) => source.sample_rate(),
-<<<<<<< HEAD
-            #[cfg(any(feature = "mp3", feature = "flac", feature = "aac"))]
-=======
             #[cfg(all(feature = "flac", not(feature = "symphonia-flac")))]
             DecoderImpl::Flac(source) => source.sample_rate(),
             #[cfg(all(feature = "mp3", not(feature = "symphonia-mp3")))]
             DecoderImpl::Mp3(source) => source.sample_rate(),
             #[cfg(feature = "symphonia")]
->>>>>>> f6bb97e0
             DecoderImpl::Symphonia(source) => source.sample_rate(),
             DecoderImpl::None(_) => 1,
         }
@@ -630,13 +535,18 @@
         None
     }
 
+    #[inline]
     fn seek(&mut self, time: Duration) -> Result<Duration, ()> {
         match &mut self.0 {
-            #[cfg(feature = "wav")]
+            #[cfg(all(feature = "wav", not(feature = "symphonia-wav")))]
             DecoderImpl::Wav(source) => source.seek(time),
             #[cfg(feature = "vorbis")]
             DecoderImpl::Vorbis(source) => source.seek(time),
-            #[cfg(any(feature = "mp3", feature = "flac", feature = "aac"))]
+            #[cfg(all(feature = "flac", not(feature = "symphonia-flac")))]
+            DecoderImpl::Flac(source) => source.seek(time),
+            #[cfg(all(feature = "mp3", not(feature = "symphonia-mp3")))]
+            DecoderImpl::Mp3(source) => source.seek(time),
+            #[cfg(feature = "symphonia")]
             DecoderImpl::Symphonia(source) => source.seek(time),
             DecoderImpl::None(_) => Ok(time),
         }
