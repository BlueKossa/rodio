//! Audio playback library.
//!
//! The main concept of this library is [the `Source` trait](source/trait.Source.html), which
//! represents a sound (streaming or not). In order to play a sound, there are three steps:
//!
//! - Create an object that represents the streaming sound. It can be a sine wave, a buffer, a
//!   [decoder](decoder/index.html), etc. or even your own type that implements
//!   [the `Source` trait](source/trait.Source.html).
//! - Choose an output with the [`endpoints`](fn.endpoints.html) or
//!   [`default_endpoint`](fn.default_endpoint.html) functions.
//! - Call [`play_raw(output, source)`](fn.play_raw.html).
//!
//! The `play_raw` function expects the source to produce `f32`s, which may not be the case. If you
//! get a compilation error, try calling `.convert_samples()` on the source to fix it.
//!
//! For example, here is how you would play an audio file:
//!
//! ```no_run
//! use std::fs::File;
//! use std::io::BufReader;
//! use rodio::Source;
//!
//! let endpoint = rodio::default_endpoint().unwrap();
//!
//! let file = File::open("sound.ogg").unwrap();
//! let source = rodio::Decoder::new(BufReader::new(file)).unwrap();
//! rodio::play_raw(&endpoint, source.convert_samples());
//! ```
//!
//! ## Sink
//!
//! In order to make it easier to control the playback, the rodio library also provides a type
//! named [`Sink`](struct.Sink.html) which represents an audio track.
//!
//! Instead of playing the sound with [`play_raw`](fn.play_raw.html), you can add it to a
//! [`Sink`](struct.Sink.html) instead.
//!
//! ```no_run
//! use rodio::Sink;
//!
//! let endpoint = rodio::default_endpoint().unwrap();
//! let sink = Sink::new(&endpoint);
//!
//! // Add a dummy source of the sake of the example.
//! let source = rodio::source::SineWave::new(440);
//! sink.append(source);
//! ```
//!
//! The [`append` method](struct.Sink.html#method.append) will add the sound at the end of the
//! sink. It will be played when all the previous sounds have been played. If you want multiple
//! sounds to play simultaneously, you should create multiple [`Sink`](struct.Sink.html)s.
//!
//! The [`Sink`](struct.Sink.html) type also provides utilities such as playing/pausing or
//! controlling the volume.
//!
//! ## Filters
//!
//! [The `Source` trait](source/trait.Source.html) provides various filters, similarly to the
//! standard `Iterator` trait.
//!
//! Example:
//!
//! ```
//! use rodio::Source;
//! use std::time::Duration;
//!
//! // Repeats the first five seconds of the sound forever.
//! # let source = rodio::source::SineWave::new(440);
//! let source = source.take_duration(Duration::from_secs(5)).repeat_infinite();
//! ```
//!
//! ## How it works under the hood
//!
//! Rodio spawns a background thread that is dedicated to reading from the sources and sending
//! the output to the endpoint. Whenever you give up ownership of a `Source` in order to play it,
//! it is sent to this background thread where it will be read by rodio.
//!
//! All the sounds are mixed together by rodio before being sent to the operating system or the
//! hardware. Therefore there is no restriction on the number of sounds that play simultaneously or
//! the number of sinks that can be created (except for the fact that creating too many will slow
//! down your program).
//!

#![cfg_attr(test, deny(missing_docs))]

#[cfg(feature = "flac")]
extern crate claxon;
extern crate cpal;
<<<<<<< HEAD
extern crate futures;
#[cfg(feature = "wav")]
=======
>>>>>>> 0e1ade34
extern crate hound;
#[macro_use]
extern crate lazy_static;
#[cfg(feature = "vorbis")]
extern crate lewton;
extern crate cgmath;

pub use cpal::{Endpoint, default_endpoint, endpoints, get_default_endpoint, get_endpoints_list};

pub use conversions::Sample;
#[cfg(any(feature = "wav", feature = "flac", feature = "vorbis"))]
pub use decoder::Decoder;
pub use engine::play_raw;
pub use sink::Sink;
pub use source::Source;
pub use spatial_sink::SpatialSink;

#[cfg(any(feature = "wav", feature = "flac", feature = "vorbis"))]
use std::io::{Read, Seek};

mod conversions;
mod engine;
mod sink;
mod spatial_sink;

pub mod buffer;
#[cfg(any(feature = "wav", feature = "flac", feature = "vorbis"))]
pub mod decoder;
pub mod dynamic_mixer;
pub mod queue;
pub mod source;

/// Plays a sound once. Returns a `Sink` that can be used to control the sound.
#[inline]
#[cfg(any(feature = "wav", feature = "flac", feature = "vorbis"))]
pub fn play_once<R>(endpoint: &Endpoint, input: R) -> Result<Sink, decoder::DecoderError>
    where R: Read + Seek + Send + 'static
{
    let input = decoder::Decoder::new(input)?;
    let sink = Sink::new(endpoint);
    sink.append(input);
    Ok(sink)
}<|MERGE_RESOLUTION|>--- conflicted
+++ resolved
@@ -86,11 +86,7 @@
 #[cfg(feature = "flac")]
 extern crate claxon;
 extern crate cpal;
-<<<<<<< HEAD
-extern crate futures;
 #[cfg(feature = "wav")]
-=======
->>>>>>> 0e1ade34
 extern crate hound;
 #[macro_use]
 extern crate lazy_static;
